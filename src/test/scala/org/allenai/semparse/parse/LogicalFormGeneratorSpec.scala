package org.allenai.semparse.parse

import org.scalatest._

import org.json4s._
import org.json4s.JsonDSL._

class LogicalFormGeneratorSpec extends FlatSpecLike with Matchers {
  val parser = new StanfordParser
  val logicalFormGenerator = new LogicalFormGenerator(JNothing)
  val nestedParams: JValue = ("nested" -> true)
  val nestedGenerator = new LogicalFormGenerator(nestedParams)

  "getLogicalForm" should "handle basic alternations (intransitive verb)" in {
    val parse = parser.parseSentence("Animals eat.")
    logicalFormGenerator.getLogicalForm(parse.dependencyTree.get) should be(Some(
      Predicate("eat", Seq(Atom("animal")))
    ))
  }

  it should "handle basic alternations (passive verb with no agent)" in {
    val parse = parser.parseSentence("Animals are eaten.")
    logicalFormGenerator.getLogicalForm(parse.dependencyTree.get) should be(Some(
      Predicate("eaten", Seq(Atom("animal")))
    ))
  }

  it should "handle basic alternations (passive verb with agent)" in {
    val parse = parser.parseSentence("Animals are eaten by wolves.")
    logicalFormGenerator.getLogicalForm(parse.dependencyTree.get) should be(Some(
      Predicate("eat", Seq(Atom("wolf"), Atom("animal")))
    ))
  }

  it should "handle basic alternations (passive verb with preposition)" in {
    val parse = parser.parseSentence("Animals are eaten in the city.")
    logicalFormGenerator.getLogicalForm(parse.dependencyTree.get) should be(Some(
      Predicate("eaten_in", Seq(Atom("animal"), Atom("city")))
    ))
  }

  it should "work for \"Cells contain genetic material called DNA.\" (simplifications)" in {
    val parse = parser.parseSentence("Cells contain genetic material called DNA.")
    logicalFormGenerator.getLogicalForm(parse.dependencyTree.get) should be(Some(Conjunction(Set(
      Predicate("contain", Seq(Atom("cell"), Atom("genetic material call dna"))),
      Predicate("contain", Seq(Atom("cell"), Atom("genetic material"))),
      Predicate("contain", Seq(Atom("cell"), Atom("material"))),
      Predicate("genetic", Seq(Atom("material"))),
      Predicate("call", Seq(Atom("genetic material"), Atom("dna"))),
      Predicate("call", Seq(Atom("material"), Atom("dna")))
    ))))
  }

  it should "work for \"Most of Earth is covered by water.\" (passives, simplifications)" in {
    val parse = parser.parseSentence("Most of Earth is covered by water.")
    logicalFormGenerator.getLogicalForm(parse.dependencyTree.get) should be(Some(Conjunction(Set(
      Predicate("cover", Seq(Atom("water"), Atom("most of earth"))),
      Predicate("cover", Seq(Atom("water"), Atom("most"))),
      Predicate("of", Seq(Atom("most"), Atom("earth")))
    ))))
  }

  it should "work for \"Humans depend on plants for oxygen.\" (verbs with prepositions)" in {
    // Unfortunately, the Stanford parser gives an incorrect dependency parse for this sentence, so
    // the logical form is not as we would really want...
    val parse = parser.parseSentence("Humans depend on plants for oxygen.")
    logicalFormGenerator.getLogicalForm(parse.dependencyTree.get) should be(Some(Conjunction(Set(
      Predicate("depend_on", Seq(Atom("human"), Atom("plant for oxygen"))),
      Predicate("depend_on", Seq(Atom("human"), Atom("plant"))),
      Predicate("for", Seq(Atom("plant"), Atom("oxygen")))
    ))))
  }

  it should "work for \"Humans depend on plants for oxygen.\" (with a correct parse; verbs with two prepositions)" in {
    val tree =
      DependencyTree(Token("depend", "VBP", "depend", 2), Seq(
        (DependencyTree(Token("Humans", "NNS", "human", 1), Seq()), "nsubj"),
        (DependencyTree(Token("plants", "NNS", "plant", 4), Seq()), "prep_on"),
        (DependencyTree(Token("oxygen", "NNS", "oxygen", 6), Seq()), "prep_for")))
    logicalFormGenerator.getLogicalForm(tree) should be(Some(Conjunction(Set(
      Predicate("depend_on", Seq(Atom("human"), Atom("plant"))),
      Predicate("depend_for", Seq(Atom("human"), Atom("oxygen"))),
      Predicate("depend_on_for", Seq(Atom("plant"), Atom("oxygen")))  // preps are sorted by position in sentence
    ))))
  }

  it should "work for \"The seeds of an oak come from the fruit.\" (dropping determiners)" in {
    val parse = parser.parseSentence("The seeds of an oak come from the fruit.")
    logicalFormGenerator.getLogicalForm(parse.dependencyTree.get) should be(Some(Conjunction(Set(
      Predicate("come_from", Seq(Atom("seed of oak"), Atom("fruit"))),
      Predicate("come_from", Seq(Atom("seed"), Atom("fruit"))),
      Predicate("of", Seq(Atom("seed"), Atom("oak")))
    ))))
  }

  it should "work for \"Which gas is given off by plants?\" (more dropping determiners)" in {
    val parse = parser.parseSentence("Which gas is given off by plants?")
    logicalFormGenerator.getLogicalForm(parse.dependencyTree.get) should be(Some(
      Predicate("give_off", Seq(Atom("plant"), Atom("gas")))
    ))
  }

  it should "work for \"MOST erosion at a beach is caused by waves.\" (dropping superlatives)" in {
    val parse = parser.parseSentence("MOST erosion at a beach is caused by waves.")
    logicalFormGenerator.getLogicalForm(parse.dependencyTree.get) should be(Some(Conjunction(Set(
      Predicate("cause", Seq(Atom("wave"), Atom("erosion at beach"))),
      Predicate("cause", Seq(Atom("wave"), Atom("erosion"))),
      Predicate("at", Seq(Atom("erosion"), Atom("beach")))
    ))))
  }

  it should "work for \"Water causes the most soil and rock erosion.\" (conjunctions)" in {
    // Once again, the Stanford parser is wrong here...
    val parse = parser.parseSentence("Water causes the most soil and rock erosion.")
    logicalFormGenerator.getLogicalForm(parse.dependencyTree.get) should be(Some(Conjunction(Set(
      Predicate("cause", Seq(Atom("water"), Atom("soil"))),
      Predicate("cause", Seq(Atom("water"), Atom("rock erosion"))),
      Predicate("cause", Seq(Atom("water"), Atom("erosion"))),
      Predicate("rock", Seq(Atom("erosion")))
    ))))
  }

  it should "work for \"Water causes the most soil and rock erosion.\" (with a correct parse; conjunctions)" in {
    val tree =
      DependencyTree(Token("causes", "VBZ", "cause", 2), Seq(
        (DependencyTree(Token("Water", "NN", "water", 1), Seq()), "nsubj"),
        (DependencyTree(Token("erosion", "NN", "erosion", 8), Seq(
          (DependencyTree(Token("the", "DT", "the", 3), Seq()), "det"),
          (DependencyTree(Token("most", "JJS", "most", 4), Seq()), "amod"),
          (DependencyTree(Token("soil", "NN", "soil", 5), Seq(
            (DependencyTree(Token("rock", "NN", "rock", 7), Seq()), "conj_and"))), "nn"),
          (DependencyTree(Token("rock", "NN", "rock", 7), Seq()), "nn"))), "dobj")))
    logicalFormGenerator.getLogicalForm(tree) should be(Some(Conjunction(Set(
      Predicate("cause", Seq(Atom("water"), Atom("soil erosion"))),
      Predicate("cause", Seq(Atom("water"), Atom("rock erosion"))),
      Predicate("cause", Seq(Atom("water"), Atom("erosion"))),
      Predicate("soil", Seq(Atom("erosion"))),
      Predicate("rock", Seq(Atom("erosion")))
    ))))
  }

  it should "work for \"Roots can slow down erosion.\" (dropping modals)" in {
    val parse = parser.parseSentence("Roots can slow down erosion.")
    logicalFormGenerator.getLogicalForm(parse.dependencyTree.get) should be(Some(
      Predicate("slow_down", Seq(Atom("root"), Atom("erosion")))
    ))
  }

  it should "work for \"regulatory mechanisms of photosynthesis.\"" in {
    val parse = parser.parseSentence("regulatory mechanisms of photosynthesis.")
    logicalFormGenerator.getLogicalForm(parse.dependencyTree.get) should be(Some(Conjunction(Set(
      Predicate("regulatory", Seq(Atom("mechanism"))),
      Predicate("of", Seq(Atom("regulatory mechanism"), Atom("photosynthesis"))),
      Predicate("of", Seq(Atom("mechanism"), Atom("photosynthesis")))
    ))))
  }

  it should "work for \"an example is photosynthesis.\" (copula)" in {
    val parse = parser.parseSentence("an example is photosynthesis.")
    logicalFormGenerator.getLogicalForm(parse.dependencyTree.get) should be(Some(
      Predicate("be", Seq(Atom("photosynthesis"), Atom("example")))
    ))
  }

  it should "work for \"Manganese is necessary for photosynthesis.\" (X BE Y PREP Z)" in {
    val parse = parser.parseSentence("Manganese is necessary for photosynthesis.")
    logicalFormGenerator.getLogicalForm(parse.dependencyTree.get) should be(Some(
      Predicate("necessary_for", Seq(Atom("manganese"), Atom("photosynthesis")))
    ))
  }

  it should "work for \"Oxygen and energy are products of photosynthesis.\" (conjunctions with X BE Y PREP Z)" in {
    val parse = parser.parseSentence("Oxygen and energy are products of photosynthesis.")
    logicalFormGenerator.getLogicalForm(parse.dependencyTree.get) should be(Some(Conjunction(Set(
      Predicate("product_of", Seq(Atom("oxygen"), Atom("photosynthesis"))),
      Predicate("product_of", Seq(Atom("energy"), Atom("photosynthesis")))
    ))))
  }

  it should "work for \"But, photosynthesis is older.\" (drop CCs)" in {
    val parse = parser.parseSentence("But, photosynthesis is older.")
    logicalFormGenerator.getLogicalForm(parse.dependencyTree.get) should be(Some(
      Predicate("be", Seq(Atom("older"), Atom("photosynthesis")))
    ))
  }

  it should "work for \"This process, photosynthesis, liberates oxygen.\" (appositives)" in {
    val parse = parser.parseSentence("This process, photosynthesis, liberates oxygen.")
    logicalFormGenerator.getLogicalForm(parse.dependencyTree.get) should be(Some(Conjunction(Set(
      Predicate("liberate", Seq(Atom("photosynthesis"), Atom("oxygen"))),
      Predicate("liberate", Seq(Atom("process"), Atom("oxygen"))),
      Predicate("appos", Seq(Atom("process"), Atom("photosynthesis")))
    ))))
  }

  it should "work for \"Plants generate oxygen during photosynthesis.\" (verb with subj, obj, and prep)" in {
    val parse = parser.parseSentence("Plants generate oxygen during photosynthesis.")
    logicalFormGenerator.getLogicalForm(parse.dependencyTree.get) should be(Some(Conjunction(Set(
      Predicate("generate", Seq(Atom("plant"), Atom("oxygen"))),
      Predicate("generate_during", Seq(Atom("plant"), Atom("photosynthesis"))),
      Predicate("generate_obj_during", Seq(Atom("oxygen"), Atom("photosynthesis")))
    ))))
  }

  it should "work for \"An example would be photosynthesis.\" (copula with modal)" in {
    val parse = parser.parseSentence("An example would be photosynthesis.")
    logicalFormGenerator.getLogicalForm(parse.dependencyTree.get) should be(Some(
      Predicate("be", Seq(Atom("photosynthesis"), Atom("example")))
    ))
  }

  it should "work for \"Photosynthesis is impossible without light.\" (X BE Y PREP Z)" in {
    val parse = parser.parseSentence("Photosynthesis is impossible without light.")
    logicalFormGenerator.getLogicalForm(parse.dependencyTree.get) should be(Some(
      Predicate("impossible_without", Seq(Atom("photosynthesis"), Atom("light")))
    ))
  }

  it should "work for \"Food originates with photosynthesis .\" (lowercase NNPs)" in {
    // Stanford says "Food" is an NNP in this sentence.
    val parse = parser.parseSentence("Food originates with photosynthesis .")
    logicalFormGenerator.getLogicalForm(parse.dependencyTree.get) should be(Some(
      Predicate("originate_with", Seq(Atom("food"), Atom("photosynthesis")))
    ))
  }

  it should "work for \"There are two stages of photosynthesis.\" (existentials)" in {
    val parse = parser.parseSentence("There are two stages of photosynthesis.")
    logicalFormGenerator.getLogicalForm(parse.dependencyTree.get) should be(Some(Conjunction(Set(
      Predicate("exists", Seq(Atom("two stage of photosynthesis"))),
      Predicate("exists", Seq(Atom("stage of photosynthesis"))),
      Predicate("exists", Seq(Atom("stage"))),
      Predicate("two", Seq(Atom("stage"))),
      Predicate("of", Seq(Atom("two stage"), Atom("photosynthesis"))),
      Predicate("of", Seq(Atom("stage"), Atom("photosynthesis")))
    ))))
  }

  it should "work for \"Photosynthesis gives a plant energy.\" (verb with subj, obj, and obj2)" in {
    val parse = parser.parseSentence("Photosynthesis gives a plant energy.")
    logicalFormGenerator.getLogicalForm(parse.dependencyTree.get) should be(Some(Conjunction(Set(
      Predicate("give", Seq(Atom("photosynthesis"), Atom("energy"))),
      Predicate("give_obj2", Seq(Atom("photosynthesis"), Atom("plant"))),
      Predicate("give_obj_obj2", Seq(Atom("energy"), Atom("plant")))
    ))))
  }

  it should "work for \"Diuron works by inhibiting photosynthesis.\" (dependent clause with preposition)" in {
    val parse = parser.parseSentence("Diuron works by inhibiting photosynthesis.")
    logicalFormGenerator.getLogicalForm(parse.dependencyTree.get) should be(Some(
      Predicate("work_by_inhibit", Seq(Atom("diuron"), Atom("photosynthesis")))
    ))
  }

  it should "work for \"Diuron works to inhibit photosynthesis.\" (controlled subject)" in {
    val parse = parser.parseSentence("Diuron works to inhibit photosynthesis.")
    logicalFormGenerator.getLogicalForm(parse.dependencyTree.get) should be(Some(
      Predicate("work_Csubj_inhibit_obj", Seq(Atom("diuron"), Atom("photosynthesis")))
    ))
  }

  it should "work for \"Sam uses tools to measure things.\" (controlled subject with arguments)" in {
    val parse = parser.parseSentence("Sam uses tools to measure things.")
    logicalFormGenerator.getLogicalForm(parse.dependencyTree.get) should be(Some(Conjunction(Set(
      Predicate("use_Csubj_measure", Seq(Atom("sam"), Atom("tool"))),
      Predicate("use_Csubj_measure_obj", Seq(Atom("sam"), Atom("thing"))),
      Predicate("use_Csubj_measure_obj_obj", Seq(Atom("tool"), Atom("thing")))
    ))))
  }

  it should "work for \"Tools are used to measure things.\" (passive controlled subject with arguments)" in {
    val parse = parser.parseSentence("Tools are used to measure things.")
    logicalFormGenerator.getLogicalForm(parse.dependencyTree.get) should be(Some(
      Predicate("use_Csubj_measure_obj_obj", Seq(Atom("tool"), Atom("thing")))
    ))
  }

  it should "work for \"Sue asked Bill to stop.\" (controlled object)" in {
    val parse = parser.parseSentence("Sue asked Bill to stop.")
    logicalFormGenerator.getLogicalForm(parse.dependencyTree.get) should be(Some(
      Predicate("ask_Cobj_stop", Seq(Atom("sue"), Atom("bill")))
    ))
  }

  it should "work for \"Sue asked Bill to stop the car.\" (controlled object with arguments)" in {
    val parse = parser.parseSentence("Sue asked Bill to stop the car.")
    logicalFormGenerator.getLogicalForm(parse.dependencyTree.get) should be(Some(Conjunction(Set(
      Predicate("ask_Cobj_stop", Seq(Atom("sue"), Atom("bill"))),
      Predicate("ask_Cobj_stop_obj", Seq(Atom("sue"), Atom("car"))),
      Predicate("ask_Cobj_stop_obj_obj", Seq(Atom("bill"), Atom("car")))
    ))))
  }

  it should "work for \"The plant produces clusters which contain sperm.\" (relative clause with which)" in {
    val parse = parser.parseSentence("The plant produces clusters which contain sperm.")
    logicalFormGenerator.getLogicalForm(parse.dependencyTree.get) should be(Some(Conjunction(Set(
      Predicate("produce", Seq(Atom("plant"), Atom("cluster which contain sperm"))),
      Predicate("produce", Seq(Atom("plant"), Atom("cluster"))),
      Predicate("contain", Seq(Atom("cluster"), Atom("sperm")))
    ))))
  }

  it should "work for \"There are many ants that eat food.\" (relative clause with that)" in {
    val parse = parser.parseSentence("There are many ants that eat food.")
    logicalFormGenerator.getLogicalForm(parse.dependencyTree.get) should be(Some(Conjunction(Set(
      Predicate("exists", Seq(Atom("many ant that eat food"))),
      Predicate("exists", Seq(Atom("many ant"))),
      Predicate("many", Seq(Atom("ant"))),
      Predicate("exists", Seq(Atom("ant"))),
      Predicate("eat", Seq(Atom("many ant"), Atom("food"))),
      Predicate("eat", Seq(Atom("ant"), Atom("food")))
    ))))
  }

  it should "work for \"Plant growth in turn sustains animal life.\" (simplification order)" in {
    val parse = parser.parseSentence("Plant growth in turn sustains animal life.")
    logicalFormGenerator.getLogicalForm(parse.dependencyTree.get) should be(Some(Conjunction(Set(
      Predicate("sustain", Seq(Atom("plant growth in turn"), Atom("animal life"))),
      Predicate("sustain", Seq(Atom("plant growth"), Atom("animal life"))),
      Predicate("sustain", Seq(Atom("growth"), Atom("animal life"))),
      Predicate("sustain", Seq(Atom("plant growth in turn"), Atom("life"))),
      Predicate("sustain", Seq(Atom("plant growth"), Atom("life"))),
      Predicate("sustain", Seq(Atom("growth"), Atom("life"))),
      Predicate("in", Seq(Atom("plant growth"), Atom("turn"))),
      Predicate("in", Seq(Atom("growth"), Atom("turn"))),
      Predicate("plant", Seq(Atom("growth"))),
      Predicate("animal", Seq(Atom("life")))
    ))))
  }

  it should "work for \"A spam from LOGIC@imneverwrong.com, a particularly blatant crank.\" (weird error)" in {
    val parse = parser.parseSentence("A spam from LOGIC@imneverwrong.com, a particularly blatant crank.")
    logicalFormGenerator.getLogicalForm(parse.dependencyTree.get) should be(Some(Conjunction(Set(
      Predicate("crank", Seq(Atom("spam"))),
      Predicate("crank", Seq(Atom("spam from logic@imneverwrong.com, particularly blatant"))),
      Predicate("from", Seq(Atom("spam"), Atom("logic@imneverwrong.com, particularly blatant"))),
      Predicate("from", Seq(Atom("spam"), Atom("logic@imneverwrong.com,"))),
      Predicate("blatant", Seq(Atom("logic@imneverwrong.com,")))
    ))))
  }

  it should "properly nest \"Green plants produce oxygen.\" (simple case)" in {
    val parse = parser.parseSentence("Green plants produce oxygen.")
    nestedGenerator.getLogicalForm(parse.dependencyTree.get) should be(Some(
      Predicate("produce", Seq(Predicate("green", Seq(Atom("plant"))), Atom("oxygen")))))
  }

  it should "properly nest \"Cells contain genetic material called dna.\" (triple nesting)" in {
    val parse = parser.parseSentence("Cells contain genetic material called dna.")
    nestedGenerator.getLogicalForm(parse.dependencyTree.get) should be(Some(
      Predicate("contain", Seq(Atom("cell"), Predicate("call", Seq(Predicate("genetic", Seq(Atom("material"))), Atom("dna")))))))
  }

  ignore should "properly nest \"Humans depend on plants for oxygen.\" (two prepositions) (Stanford gets this wrong)" in {
    val parse = parser.parseSentence("Humans depend on plants for oxygen.")
    nestedGenerator.getLogicalForm(parse.dependencyTree.get) should be(Some(
      Predicate("for", Seq(Predicate("depend_on", Seq(Atom("human"), Atom("plant"))), Atom("oxygen")))))
  }

  it should "properly nest \"Humans depend on plants for oxygen.\" (two prepositions) (with a correct parse)" in {
    val tree =
      DependencyTree(Token("depend", "VBP", "depend", 2), Seq(
        (DependencyTree(Token("Humans", "NNS", "human", 1), Seq()), "nsubj"),
        (DependencyTree(Token("plants", "NNS", "plant", 4), Seq()), "prep_on"),
        (DependencyTree(Token("oxygen", "NNS", "oxygen", 6), Seq()), "prep_for")))
    nestedGenerator.getLogicalForm(tree) should be(Some(
      Predicate("for", Seq(Predicate("depend_on", Seq(Atom("human"), Atom("plant"))), Atom("oxygen")))))
  }

  it should "properly nest \"Oxygen is given off by plants.\" (Passive with preposition)" in {
    val parse = parser.parseSentence("Oxygen is given off by plants.")
    nestedGenerator.getLogicalForm(parse.dependencyTree.get) should be(Some(
      Predicate("give_off", Seq(Atom("plant"), Atom("oxygen")))))
  }

  it should "properly nest \"The male part of a flower is called stamen.\" (Main verb \"is\")" in {
    val parse = parser.parseSentence("The male part of a flower is called stamen.")
    nestedGenerator.getLogicalForm(parse.dependencyTree.get) should be(Some(
      Predicate("called", Seq(Predicate("of", Seq(Predicate("male", Seq(Atom("part"))), Atom("flower"))), Atom("stamen")))))
  }

  it should "properly nest \"Matter that is vibrating is producing sound.\" (Relative clause with that)" in {
    val parse = parser.parseSentence("Matter that is vibrating is producing sound.")
    nestedGenerator.getLogicalForm(parse.dependencyTree.get) should be(Some(
      Predicate("produce", Seq(Predicate("vibrate", Seq(Atom("matter"))), Atom("sound")))))
  }

  it should "properly nest \"One example of a consumer is a reindeer.\" (\"example of\" sentence with non-determiner to be ignored)" in {
    val parse = parser.parseSentence("One example of a consumer is a reindeer.")
    nestedGenerator.getLogicalForm(parse.dependencyTree.get) should be(Some(
      Predicate("example_of", Seq(Atom("reindeer"), Atom("consumer")))))
  }

  it should "properly nest \"Most of Earth's water is located in oceans.\" (noun-noun relation with \"'s\")" in {
    val parse = parser.parseSentence("Most of Earth's water is located in oceans.")
    nestedGenerator.getLogicalForm(parse.dependencyTree.get) should be(Some(
      Predicate("located_in", Seq(Predicate("of", Seq(Atom("most"), Predicate("'s", Seq(Atom("earth"), Atom("water"))))), Atom("ocean")))))
  }

  it should "properly nest \"All known living things are made up of cells.\" (Passive with phrasal verb)" in {
    val parse = parser.parseSentence("All known living things are made up of cells.")
    nestedGenerator.getLogicalForm(parse.dependencyTree.get) should be(Some(
      // The "all" is missing here because we drop determiners.  It really should be handled as a
      // quantification, anyway...
      Predicate("made_up_of", Seq(Predicate("known", Seq(Predicate("living", Seq(Atom("thing"))))), Atom("cell")))))
  }

<<<<<<< HEAD
  it should "properly nest \"Oxygen and energy are products of photosynthesis.\" (conjunctions with X BE Y PREP Z)" in {
    val parse = parser.parseSentence("Oxygen and energy are products of photosynthesis.")
    parse.dependencyTree.get.print()
    nestedGenerator.getLogicalForm(parse.dependencyTree.get) should be(Some(
      Predicate("product_of", Seq(Conjunction(Set(Atom("oxygen"), Atom("energy"))), Atom("photosynthesis")))
    ))
  }

  it should "properly nest \"Water causes the most soil and rock erosion.\" (with a correct parse; conjunctions)" in {
    val tree =
      DependencyTree(Token("causes", "VBZ", "cause", 2), Seq(
        (DependencyTree(Token("Water", "NN", "water", 1), Seq()), "nsubj"),
        (DependencyTree(Token("erosion", "NN", "erosion", 8), Seq(
          (DependencyTree(Token("the", "DT", "the", 3), Seq()), "det"),
          (DependencyTree(Token("most", "JJS", "most", 4), Seq()), "amod"),
          (DependencyTree(Token("soil", "NN", "soil", 5), Seq(
            (DependencyTree(Token("rock", "NN", "rock", 7), Seq()), "conj_and"))), "nn"),
          (DependencyTree(Token("rock", "NN", "rock", 7), Seq()), "nn"))), "dobj")))
    tree.print()
    nestedGenerator.getLogicalForm(tree) should be(Some(
      Predicate("cause", Seq(
        Atom("water"),
        Conjunction(Set(Predicate("soil", Seq(Atom("erosion"))), Predicate("rock", Seq(Atom("erosion")))))))
    ))
  }

  // cause(water, and(soil, rock)(erosion))
=======
  it should "work with nested predicates for \"The end stage in a human's life cycle is death.\" (preposition as a predicate)" in {
    val params: JValue = ("nested" -> true)
    val generator = new LogicalFormGenerator(params)
    val parse = parser.parseSentence("The end stage in a human's life cycle is death.")
    parse.dependencyTree.get.print()
    generator.getLogicalForm(parse.dependencyTree.get) should be(Some(
      Predicate("be", 
          Seq(Predicate("in", 
              Seq(Predicate("end", Seq(Atom("stage"))), 
                  Predicate("'s", Seq(Atom("human"), Predicate("life", Seq(Atom("cycle")))))
                  ))), 
          Atom("death"))
      ))
  }

  it should "work with nested predicates for \"One thing all organisms need to survive is energy.\" (Question to statement)" in {
    val params: JValue = ("nested" -> true)
    val generator = new LogicalFormGenerator(params)
    val parse = parser.parseSentence("One thing all organisms need to survive is energy.")
    parse.dependencyTree.get.print()
    generator.getLogicalForm(parse.dependencyTree.get) should be(Some(
      Predicate("be", Seq(Predicate("need_Csubj_survive", Seq(Atom("organism"), Predicate("one", Seq(Atom("thing"))))), Atom("energy")))
      ))
  }

  it should "work with nested predicates for \"A cactus is most likely to compete for water.\" (quantifier)" in {
    val params: JValue = ("nested" -> true)
    val generator = new LogicalFormGenerator(params)
    val parse = parser.parseSentence("A cactus is most likely to compete for water.")
    parse.dependencyTree.get.print()
    generator.getLogicalForm(parse.dependencyTree.get) should be(Some(
      Predicate("compete_for", Seq(Atom("cactus"), Atom("water")))
      ))
  }
>>>>>>> d0058162
}<|MERGE_RESOLUTION|>--- conflicted
+++ resolved
@@ -405,7 +405,6 @@
       Predicate("made_up_of", Seq(Predicate("known", Seq(Predicate("living", Seq(Atom("thing"))))), Atom("cell")))))
   }
 
-<<<<<<< HEAD
   it should "properly nest \"Oxygen and energy are products of photosynthesis.\" (conjunctions with X BE Y PREP Z)" in {
     val parse = parser.parseSentence("Oxygen and energy are products of photosynthesis.")
     parse.dependencyTree.get.print()
@@ -432,21 +431,18 @@
     ))
   }
 
-  // cause(water, and(soil, rock)(erosion))
-=======
   it should "work with nested predicates for \"The end stage in a human's life cycle is death.\" (preposition as a predicate)" in {
     val params: JValue = ("nested" -> true)
     val generator = new LogicalFormGenerator(params)
     val parse = parser.parseSentence("The end stage in a human's life cycle is death.")
     parse.dependencyTree.get.print()
     generator.getLogicalForm(parse.dependencyTree.get) should be(Some(
-      Predicate("be", 
-          Seq(Predicate("in", 
-              Seq(Predicate("end", Seq(Atom("stage"))), 
-                  Predicate("'s", Seq(Atom("human"), Predicate("life", Seq(Atom("cycle")))))
-                  ))), 
-          Atom("death"))
-      ))
+      Predicate("be", Seq(
+        Predicate("in", Seq(
+          Predicate("end", Seq(Atom("stage"))),
+          Predicate("'s", Seq(Atom("human"), Predicate("life", Seq(Atom("cycle"))))))),
+        Atom("death"))
+      )))
   }
 
   it should "work with nested predicates for \"One thing all organisms need to survive is energy.\" (Question to statement)" in {
@@ -468,5 +464,4 @@
       Predicate("compete_for", Seq(Atom("cactus"), Atom("water")))
       ))
   }
->>>>>>> d0058162
 }