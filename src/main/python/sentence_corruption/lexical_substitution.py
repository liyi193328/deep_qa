--- conflicted
+++ resolved
@@ -29,11 +29,7 @@
         return sentence_lengths, input_array, factored_target_arrays
 
     def train_model(self, sentences, word_dim=50, factor_base=2, num_epochs=20,
-<<<<<<< HEAD
-            tokenize=True, use_lstm=False, model_serialization_prefix="lexsub"):
-=======
                     tokenize=True, use_lstm=False):
->>>>>>> ad0ff30c
         _, input_array, factored_target_arrays = self.process_data(sentences,
                 factor_base=factor_base, tokenize=tokenize)
         vocab_size = self.data_indexer.get_vocab_size()
@@ -67,11 +63,7 @@
             # n+1 dimensional input, where the second dimension is time (or words in the
             # sentence). We need this now because RNN above returns one output per timestep
             factor_output = TimeDistributed(Dense(output_dim=factor_base,
-<<<<<<< HEAD
-                    activation='softmax', name='factor_output_%d'%i))
-=======
                     activation='softmax', name='factor_output_%d' % i))
->>>>>>> ad0ff30c
             model_outputs.append(factor_output(regularized_rnn_out)) # (batch_size, num_words, factor_base)
         # We have num_factors number of outputs in the model. So, the effective output shape is
         # [(batch_size, num_words, factor_base)] * num_factors
@@ -81,15 +73,6 @@
         early_stopping = EarlyStopping()
         model.fit(input_array, factored_target_arrays, nb_epoch=num_epochs,
                 validation_split=0.1, callbacks=[early_stopping])
-<<<<<<< HEAD
-        data_indexer_pickle_file = open("%s_di.pkl" % model_serialization_prefix, "wb")
-        pickle.dump(self.data_indexer, data_indexer_pickle_file)
-        model_config = model.to_json()
-        model_config_file = open("%s_config.json" % model_serialization_prefix, "w")
-        print(model_config, file=model_config_file)
-        model.save_weights("%s_weights.h5" % model_serialization_prefix, overwrite=True)
-        self.model = model
-=======
         self.model = model
 
     def save_model(self, model_serialization_prefix):
@@ -97,9 +80,8 @@
         pickle.dump(self.data_indexer, data_indexer_pickle_file)
         model_config = self.model.to_json()
         model_config_file = open("%s_config.json" % model_serialization_prefix, "w")
-        print >>model_config_file, model_config
+        print(model_config, file=model_config_file)
         self.model.save_weights("%s_weights.h5" % model_serialization_prefix, overwrite=True)
->>>>>>> ad0ff30c
 
     def get_model_input_shape(self):
         return self.model.get_input_shape_at(0)
@@ -165,26 +147,7 @@
     tokenize = False if args.no_tokenize else True
     word_replacer = WordReplacer()
     if args.train_file is not None:
-<<<<<<< HEAD
         print("Reading training data", file=sys.stderr)
-        train_sentences = [x.strip() for x in codecs.open(args.train_file,
-            "r", "utf-8")]
-        word_replacer.train_model(train_sentences, factor_base=args.factor_base,
-                num_epochs=args.num_epochs, tokenize=tokenize, use_lstm=args.use_lstm)
-    else:
-        print("Loading saved model", file=sys.stderr)
-        word_replacer.load_model()
-
-    if args.test_file is not None:
-        print("Reading test data", file=sys.stderr)
-        # TODO: The test file is expected to contain indices for replacement. This
-        # is because randomly replacing any word may not be helpful. The assumption
-        # is that there is an external process which decides what the important words
-        # are. Ideally, the process should be in this module.
-        # Note: The indices will be used with sentences tokenized using NLTK's word
-        # tokenizer.
-=======
-        print >>sys.stderr, "Reading training data"
         train_sentences = [x.strip() for x in codecs.open(args.train_file, "r", "utf-8")]
         random.shuffle(train_sentences)
         if args.max_instances is not None:
@@ -194,54 +157,43 @@
                                   tokenize=tokenize, use_lstm=args.use_lstm)
         word_replacer.save_model(args.model_serialization_prefix)
     else:
-        print >>sys.stderr, "Loading saved model"
+        print("Loading saved model", file=sys.stderr)
         word_replacer.load_model(args.model_serialization_prefix)
 
     if args.test_file is not None:
         if args.output_file is None:
-            print >>sys.stderr, "Need to specify where to save output with --output_file"
+            print("Need to specify where to save output with --output_file", file=sys.stderr)
             sys.exit(-1)
-        print >>sys.stderr, "Reading test data"
->>>>>>> ad0ff30c
+        print("Reading test data", file=sys.stderr)
         test_sentence_words = [word_tokenize(x.strip()) for x in codecs.open(args.test_file,
             "r", "utf-8")]
         test_sentences = []
         locations = []
         # Stop words. Do not replace these or let them be replacements.
-        words_to_ignore = set(["<s>", "</s>", "PADDING", ".", ",", "of", "in", "by", "the", 
+        words_to_ignore = set(["<s>", "</s>", "PADDING", ".", ",", "of", "in", "by", "the",
                  "to", "and", "is", "a"])
         for words in test_sentence_words:
-<<<<<<< HEAD
-            # Generate a random location, between 0 and the second last position
-            # because the last position is usually a period
-            locations.append(random.randint(0, len(words)-2))
-=======
             if len(set(words).difference(words_to_ignore)) == 0:
                 # This means that there are no non-stop words in the input. Ignore it.
                 continue
-            # Generate a random location, between 0 and the second last position 
+            # Generate a random location, between 0 and the second last position
             # because the last position is usually a period
             location = random.randint(0, len(words) - 2)
             while words[location] in words_to_ignore:
                 location = random.randint(0, len(words) - 2)
-            locations.append(location) 
->>>>>>> ad0ff30c
+            locations.append(location)
             test_sentences.append(" ".join(words))
         train_sequence_length = word_replacer.get_model_input_shape()[1]
         substitutes = word_replacer.get_substitutes(test_sentences, locations,
                 train_sequence_length, tokenize=tokenize)
         outfile = codecs.open(args.output_file, "w", "utf-8")
-        for logprob_substitute_list, words, location in zip(substitutes, test_sentence_words, 
+        for logprob_substitute_list, words, location in zip(substitutes, test_sentence_words,
                 locations):
             word_being_replaced = words[location]
             for _, substitute in logprob_substitute_list:
                 if substitute not in set(list(words_to_ignore) + [word_being_replaced]):
                     corrupted_words = list(words)
                     corrupted_words[location] = substitute
-<<<<<<< HEAD
                     print("%s\t%s" % (" ".join(words), " ".join(corrupted_words)), file=outfile)
-=======
-                    print >>outfile, "%s\t%s" % (" ".join(words), " ".join(corrupted_words))
->>>>>>> ad0ff30c
                     break
         outfile.close()